use adrena::{
    accounts::Swap,
    state::{
        custody::Custody,
        oracle::{OracleParams, OraclePrice, OracleType},
        pool::Pool,
    },
};
use anchor_lang::{system_program, AccountDeserialize, ToAccountMetas};
use anyhow::anyhow;
use anyhow::Context;
use jupiter_amm_interface::{
    try_get_account_data, Amm, AmmContext, ClockRef, Quote, SwapAndAccountMetas,
};
use num_traits::FromPrimitive;
use rust_decimal::Decimal;
use solana_sdk::{account_info::IntoAccountInfo, pubkey::Pubkey};
use solana_sdk::{clock::Clock, pubkey as key, sysvar::SysvarId};
use std::{collections::HashMap, sync::atomic::Ordering};

const SPL_TOKEN_ID: Pubkey = key!("TokenkegQfeZyiNwAJbNbGKPFXCWuBvf9Ss623VQ5DA");

const PROTOCOL_FEE_RECIPIENT: Pubkey = key!("5STGJRnjLKbssEkk5AmKpqebPLt5yk71RMFmGtxWwjgG");
const FEE_REDISTRIBUTION_MINT: Pubkey = key!("3jdYcGYZaQVvcvMQGqVpt37JegEoDDnX7k4gSGAeGRqG");
const REWARD_ORACLE_ACCOUNT: Pubkey = key!("5SSkXsEKQepHHAewytPVwdej4epN1nxgLVM84L4KXgy7");
const LM_STAKING: Pubkey = key!("AUP8PVY9gC5VGmTdyZLVB2DskLeScKGxY5VeZtZN7hFR");

#[derive(Clone, Debug)]
pub enum UpdateType {
    Custodies,
    OraclesAndTokens,
}

pub struct CalculateFeesParams<'a> {
    in_oracle: &'a OraclePrice,
    in_decimals: u8,
    int_amount: u64,
    out_oracle: &'a OraclePrice,
    out_decimals: u8,
    out_amount: u64,
    fees: (u64, u64),
}

#[derive(Clone)]
pub struct PoolAmm {
    pool_key: Pubkey,
    pool: Pool,
    custodies: HashMap<Pubkey, Custody>,
    oracle_prices: HashMap<Pubkey, OraclePrice>,
    program_id: Pubkey,
    update_status: UpdateType,
    clock_ref: ClockRef,
}

impl PoolAmm {
    fn pda(&self, seeds: &[&[u8]]) -> Pubkey {
        Pubkey::find_program_address(seeds, &self.program_id).0
    }

    fn get_custody_and_oracle(
        &self,
        mint: Pubkey,
    ) -> anyhow::Result<(Pubkey, &Custody, &OraclePrice)> {
        let custody_key = self.pda(&[b"custody", self.key.as_ref(), mint.as_ref()]);

        let custody = self
            .custodies
            .get(&custody_key)
            .context(format!("Custody does not exist: {custody_key}"))?;

        let oracle_price = self
            .oracle_prices
            .get(&custody.oracle.oracle_account)
            .context(format!(
                "Oracle does not exist: {}",
                custody.oracle.oracle_account
            ))?;

        Ok((custody_key, custody, oracle_price))
    }

    fn calculate_fees(
        &self,
        CalculateFeesParams {
            in_oracle,
            in_decimals,
            int_amount,
            out_oracle,
            out_decimals,
            out_amount,
            fees,
        }: CalculateFeesParams,
    ) -> anyhow::Result<(u64, Decimal)> {
        let (_, fees_custody, fees_price) = self.get_custody_and_oracle(FEE_REDISTRIBUTION_MINT)?;

        let fees_in_usd = in_oracle.get_asset_amount_usd(fees.0, in_decimals)?;
        let fees_out_usd = out_oracle.get_asset_amount_usd(fees.1, out_decimals)?;
        let in_usd = in_oracle.get_asset_amount_usd(int_amount, in_decimals)?;
        let out_usd = out_oracle.get_asset_amount_usd(out_amount, out_decimals)?;

        let total_amount = in_usd + out_usd;
        let total_fees = fees_in_usd + fees_out_usd;

        let total_amount_dec =
            Decimal::from_u64(total_amount).context("Can't convert out_amount")?;
        let total_fees_dec = Decimal::from_u64(total_fees).context("Can't convert out_amount")?;

        let fee_pct = Decimal::ONE_HUNDRED
            .checked_mul(total_fees_dec)
            .and_then(|per| per.checked_div(total_amount_dec))
            .context("Can't calculate fee percentage")?;

        let reward_fees = fees_price.get_token_amount(total_fees, fees_custody.decimals)?;

        Ok((reward_fees, fee_pct))
    }
}

impl Amm for PoolAmm {
<<<<<<< HEAD
    fn from_keyed_account(keyed_account: &KeyedAccount) -> Result<Self>
=======
    fn from_keyed_account(
        keyed_account: &jupiter_amm_interface::KeyedAccount,
        amm_context: &AmmContext,
    ) -> anyhow::Result<Self>
>>>>>>> 18b0c42b
    where
        Self: Sized;
    {
        let pool = Pool::try_deserialize(&mut &keyed_account.account.data[..])?;

        Ok(PoolAmm {
            pool_key: keyed_account.key,
            program_id: keyed_account.account.owner,
            pool,
            custodies: HashMap::new(),
            oracle_prices: HashMap::new(),
            update_type: UpdateType::Custodies,
            clock_ref: amm_context.clock_ref.clone(),
        })
    }

    fn label(&self) -> String {
        self.state.name.to_string()
    }

    fn program_id(&self) -> Pubkey {
        self.program_id
    }

    fn key(&self) -> Pubkey {
        self.pool_key
    }

    fn requires_update_for_reserve_mints(&self) -> bool {
        true
    }

    fn get_reserve_mints(&self) -> Vec<Pubkey> {
        // Should all custodies be considered reserves? (Stable too?)
        // Add ALP mint/redeem which is not a custody
        self.custodies.values().map(|c| c.mint).collect()
    }

    fn get_accounts_to_update(&self) -> Vec<Pubkey> {
        match self.update_type {
            UpdateType::Custodies => {
                let mut keys = vec![self.pool_key];

                keys.append(
                    &mut self
                        .state
                        .custodies
                        .into_iter()
                        .filter(|acc| *acc != system_program::ID)
                        .collect(),
                );
                keys
            }
            UpdateType::OraclesAndTokens => self
                .custodies
                .values()
                .map(|c| c.oracle.oracle_account)
                .collect(),
        }
    }

    /// Indicates if get_accounts_to_update might return a non constant vec
    fn has_dynamic_accounts(&self) -> bool {
        true
    }

    fn update(&mut self, account_map: &jupiter_amm_interface::AccountMap) -> anyhow::Result<()> {
        let clock = account_map
            .get(&Clock::id())
            .with_context(|| format!("Could not find address: {}", Clock::id()))?
            .deserialize_data()?;
        self.clock_ref.update(clock);

        match self.update_type {
            UpdateType::Custodies => {
                let pool =
                    Pool::try_deserialize(&mut try_get_account_data(account_map, &self.pool_key)?)?;

                self.pool = pool;

                for custody_key in &self.state.custodies {
                    if *custody_key != system_program::ID {
                        let custody = Custody::try_deserialize(&mut try_get_account_data(
                            account_map,
                            custody_key,
                        )?)?;
                        self.custodies.insert(*custody_key, custody);
                    }
                }

                self.update_type = UpdateType::OraclesAndTokens;
            }
            UpdateType::OraclesAndTokens => {
                let oracle_keys = self.custodies.values().map(|c| c.oracle.oracle_account);

                for oracle_key in oracle_keys {
                    let oracle_account = account_map
                        .get(&oracle_key)
                        .with_context(|| format!("Could not find address: {oracle_key}"))?
                        .to_owned();

                    let oracle_price = OraclePrice::new_from_oracle(
                        &(oracle_key, oracle_account).into_account_info(),
                        &OracleParams {
                            oracle_type: OracleType::Pyth.into(),
                            ..Default::default()
                        },
                        self.clock_ref.unix_timestamp.load(Ordering::Relaxed),
                    )?;

                    self.oracle_prices.insert(oracle_key, oracle_price);
                }

                self.update_type = UpdateType::Custodies;
            }
        }

        Ok(())
    }

    fn quote(
        &self,
        quote_params: &jupiter_amm_interface::QuoteParams,
    ) -> anyhow::Result<jupiter_amm_interface::Quote> {
        let custody_in_mint = quote_params.input_mint;
        let custody_out_mint = quote_params.output_mint;

<<<<<<< HEAD
        let custody_in_pubkey =
            self.pda(&[b"custody", self.pool_key.as_ref(), custody_in_mint.as_ref()]);
        let custody_out_pubkey =
            self.pda(&[b"custody", self.pool_key.as_ref(), custody_out_mint.as_ref()]);

        let custody_in = self
            .custodies
            .get(&custody_in_pubkey)
            .ok_or(anyhow!("Custody does not exist: {}", custody_in_pubkey))?;

        let custody_out = self
            .custodies
            .get(&custody_out_pubkey)
            .ok_or(anyhow!("Custody does not exist {}", custody_out_pubkey))?;

        let token_price_in = self
            .oracle_prices
            .get(&custody_in.oracle.oracle_account)
            .ok_or(anyhow!(
                "Oracle does not exist: {}",
                custody_in.oracle.oracle_account
            ))?;

        let token_price_out = self
            .oracle_prices
            .get(&custody_out.oracle.oracle_account)
            .ok_or(anyhow!(
                "Oracle does not exist: {}",
                custody_out.oracle.oracle_account
            ))?;
=======
        let (custody_in_pubkey, custody_in, token_price_in) =
            self.get_custody_and_oracle(custody_in_mint)?;
        let (custody_out_pubkey, custody_out, token_price_out) =
            self.get_custody_and_oracle(custody_out_mint)?;
>>>>>>> 18b0c42b

        let token_id_in = self.state.get_token_id(&custody_in_pubkey)?;
        let token_id_out = self.state.get_token_id(&custody_out_pubkey)?;

        let out_amount = self.state.get_swap_amount(
            &token_price_in,
            &token_price_out,
            &custody_in,
            &custody_out,
            quote_params.amount,
        )?;

        let fees = self.state.get_swap_fees(
            token_id_in,
            token_id_out,
            quote_params.amount,
            out_amount,
            &custody_in,
            &token_price_in,
            &custody_out,
            &token_price_out,
        )?;

        let real_out_amount = out_amount - fees.1;

        let (fee_amount, fee_pct) = self.calculate_fees(CalculateFeesParams {
            fees,
            in_decimals: custody_in.decimals,
            in_oracle: token_price_in,
            int_amount: quote_params.amount,
            out_amount,
            out_decimals: custody_out.decimals,
            out_oracle: token_price_out,
        })?;

        let quote = Quote {
            fee_amount,
            min_out_amount: None,
            min_in_amount: None,
            fee_mint: FEE_REDISTRIBUTION_MINT,
            fee_pct,
            in_amount: quote_params.amount,
            out_amount: real_out_amount,
        };
        Ok(quote)
    }

    fn get_swap_and_account_metas(
        &self,
        swap_params: &jupiter_amm_interface::SwapParams,
    ) -> anyhow::Result<jupiter_amm_interface::SwapAndAccountMetas> {
        let (dispensing_custody, dispensing_custody_state) = self
            .custodies
            .iter()
            .find(|c| c.1.mint == swap_params.source_mint)
            .ok_or(anyhow!(
                "Can't find the custody for the mint {}",
                swap_params.source_mint
            ))?;
        let (receiving_custody, receiving_custody_state) = self
            .custodies
            .iter()
            .find(|c| c.1.mint == swap_params.destination_mint)
            .ok_or(anyhow!(
                "Can't find the custody for the mint {}",
                swap_params.destination_mint
            ))?;

        let lp_token_mint = self.pda(&[b"lp_token_mint", self.pool_key.as_ref()]);
        let lp_staking = self.pda(&[b"staking", lp_token_mint.as_ref()]);
        let cortex = self.pda(&[b"cortex"]);
        let user_profile = self.pda(&[b"user_profile", owner.as_ref()]);
        let lm_staking_reward_token_vault =
            self.pda(&[b"staking_reward_token_vault", LM_STAKING.as_ref()]);
        let lp_staking_reward_token_vault =
            self.pda(&[b"staking_reward_token_vault", lp_staking.as_ref()]);
        let staking_reward_token_custody = self.pda(&[
            b"custody",
            self.pool_key.as_ref(),
            FEE_REDISTRIBUTION_MINT.as_ref(),
        ]);
        let staking_reward_token_custody_token_account = self.pda(&[
            b"custody_token_account",
            self.pool_key.as_ref(),
            FEE_REDISTRIBUTION_MINT.as_ref(),
        ]);

        let account_metas = Swap {
            owner: swap_params.token_transfer_authority,
            funding_account: swap_params.source_token_account,
            receiving_account: swap_params.destination_token_account,
            transfer_authority: owner,
            cortex,
            lm_staking: LM_STAKING,
            lp_staking,
            pool: self.pool_key,
            staking_reward_token_custody,
            staking_reward_token_custody_oracle_account: REWARD_ORACLE_ACCOUNT,
            staking_reward_token_custody_token_account,
            receiving_custody: *receiving_custody,
            receiving_custody_oracle_account: receiving_custody_state.oracle.oracle_account,
            receiving_custody_token_account: receiving_custody_state.token_account,
            dispensing_custody: *dispensing_custody,
            dispensing_custody_oracle_account: dispensing_custody_state.oracle.oracle_account,
            dispensing_custody_token_account: dispensing_custody_state.token_account,
            lm_staking_reward_token_vault,
            lp_staking_reward_token_vault,
            lp_token_mint,
            protocol_fee_recipient: PROTOCOL_FEE_RECIPIENT,
            user_profile: Some(user_profile),
            token_program: SPL_TOKEN_ID,
            adrena_program: self.program_id,
        }
        .to_account_metas(None);

        Ok(SwapAndAccountMetas {
            swap: jupiter_amm_interface::Swap::Saber, //TODO Switch to Adrena
            account_metas,
        })
    }

    fn clone_amm(&self) -> Box<dyn Amm + Send + Sync> {
        Box::new(self.clone())
    }
}<|MERGE_RESOLUTION|>--- conflicted
+++ resolved
@@ -1,10 +1,6 @@
 use adrena::{
     accounts::Swap,
-    state::{
-        custody::Custody,
-        oracle::{OracleParams, OraclePrice, OracleType},
-        pool::Pool,
-    },
+    state::{custody::Custody, oracle::OraclePrice, pool::Pool},
 };
 use anchor_lang::{system_program, AccountDeserialize, ToAccountMetas};
 use anyhow::anyhow;
@@ -16,7 +12,7 @@
 use rust_decimal::Decimal;
 use solana_sdk::{account_info::IntoAccountInfo, pubkey::Pubkey};
 use solana_sdk::{clock::Clock, pubkey as key, sysvar::SysvarId};
-use std::{collections::HashMap, sync::atomic::Ordering};
+use std::collections::HashMap;
 
 const SPL_TOKEN_ID: Pubkey = key!("TokenkegQfeZyiNwAJbNbGKPFXCWuBvf9Ss623VQ5DA");
 
@@ -48,7 +44,7 @@
     custodies: HashMap<Pubkey, Custody>,
     oracle_prices: HashMap<Pubkey, OraclePrice>,
     program_id: Pubkey,
-    update_status: UpdateType,
+    update_type: UpdateType,
     clock_ref: ClockRef,
 }
 
@@ -61,7 +57,7 @@
         &self,
         mint: Pubkey,
     ) -> anyhow::Result<(Pubkey, &Custody, &OraclePrice)> {
-        let custody_key = self.pda(&[b"custody", self.key.as_ref(), mint.as_ref()]);
+        let custody_key = self.pda(&[b"custody", self.pool_key.as_ref(), mint.as_ref()]);
 
         let custody = self
             .custodies
@@ -117,17 +113,10 @@
 }
 
 impl Amm for PoolAmm {
-<<<<<<< HEAD
-    fn from_keyed_account(keyed_account: &KeyedAccount) -> Result<Self>
-=======
     fn from_keyed_account(
         keyed_account: &jupiter_amm_interface::KeyedAccount,
         amm_context: &AmmContext,
-    ) -> anyhow::Result<Self>
->>>>>>> 18b0c42b
-    where
-        Self: Sized;
-    {
+    ) -> anyhow::Result<Self> {
         let pool = Pool::try_deserialize(&mut &keyed_account.account.data[..])?;
 
         Ok(PoolAmm {
@@ -142,7 +131,7 @@
     }
 
     fn label(&self) -> String {
-        self.state.name.to_string()
+        self.pool.name.to_string()
     }
 
     fn program_id(&self) -> Pubkey {
@@ -170,7 +159,7 @@
 
                 keys.append(
                     &mut self
-                        .state
+                        .pool
                         .custodies
                         .into_iter()
                         .filter(|acc| *acc != system_program::ID)
@@ -205,7 +194,7 @@
 
                 self.pool = pool;
 
-                for custody_key in &self.state.custodies {
+                for custody_key in &self.pool.custodies {
                     if *custody_key != system_program::ID {
                         let custody = Custody::try_deserialize(&mut try_get_account_data(
                             account_map,
@@ -226,13 +215,8 @@
                         .with_context(|| format!("Could not find address: {oracle_key}"))?
                         .to_owned();
 
-                    let oracle_price = OraclePrice::new_from_oracle(
+                    let oracle_price = OraclePrice::new_from_pyth_price_update_v2_account_info(
                         &(oracle_key, oracle_account).into_account_info(),
-                        &OracleParams {
-                            oracle_type: OracleType::Pyth.into(),
-                            ..Default::default()
-                        },
-                        self.clock_ref.unix_timestamp.load(Ordering::Relaxed),
                     )?;
 
                     self.oracle_prices.insert(oracle_key, oracle_price);
@@ -252,65 +236,41 @@
         let custody_in_mint = quote_params.input_mint;
         let custody_out_mint = quote_params.output_mint;
 
-<<<<<<< HEAD
-        let custody_in_pubkey =
-            self.pda(&[b"custody", self.pool_key.as_ref(), custody_in_mint.as_ref()]);
-        let custody_out_pubkey =
-            self.pda(&[b"custody", self.pool_key.as_ref(), custody_out_mint.as_ref()]);
-
-        let custody_in = self
-            .custodies
-            .get(&custody_in_pubkey)
-            .ok_or(anyhow!("Custody does not exist: {}", custody_in_pubkey))?;
-
-        let custody_out = self
-            .custodies
-            .get(&custody_out_pubkey)
-            .ok_or(anyhow!("Custody does not exist {}", custody_out_pubkey))?;
-
-        let token_price_in = self
-            .oracle_prices
-            .get(&custody_in.oracle.oracle_account)
-            .ok_or(anyhow!(
-                "Oracle does not exist: {}",
-                custody_in.oracle.oracle_account
-            ))?;
-
-        let token_price_out = self
-            .oracle_prices
-            .get(&custody_out.oracle.oracle_account)
-            .ok_or(anyhow!(
-                "Oracle does not exist: {}",
-                custody_out.oracle.oracle_account
-            ))?;
-=======
         let (custody_in_pubkey, custody_in, token_price_in) =
             self.get_custody_and_oracle(custody_in_mint)?;
         let (custody_out_pubkey, custody_out, token_price_out) =
             self.get_custody_and_oracle(custody_out_mint)?;
->>>>>>> 18b0c42b
-
-        let token_id_in = self.state.get_token_id(&custody_in_pubkey)?;
-        let token_id_out = self.state.get_token_id(&custody_out_pubkey)?;
-
-        let out_amount = self.state.get_swap_amount(
-            &token_price_in,
-            &token_price_out,
-            &custody_in,
-            &custody_out,
+
+        let token_id_in = self.pool.get_token_id(&custody_in_pubkey)?;
+        let token_id_out = self.pool.get_token_id(&custody_out_pubkey)?;
+
+        let out_amount = self.pool.get_swap_amount(
+            token_price_in,
+            token_price_out,
+            custody_in,
+            custody_out,
             quote_params.amount,
         )?;
 
-        let fees = self.state.get_swap_fees(
-            token_id_in,
-            token_id_out,
-            quote_params.amount,
-            out_amount,
-            &custody_in,
-            &token_price_in,
-            &custody_out,
-            &token_price_out,
-        )?;
+        let fees = {
+            let swap_fees_in = self.pool.get_swap_in_fees(
+                token_id_in,
+                quote_params.amount,
+                custody_in,
+                token_price_in,
+                custody_out,
+            )?;
+
+            let swap_fees_out = self.pool.get_swap_out_fees(
+                token_id_out,
+                out_amount,
+                custody_in,
+                custody_out,
+                token_price_out,
+            )?;
+
+            (swap_fees_in, swap_fees_out)
+        };
 
         let real_out_amount = out_amount - fees.1;
 
@@ -360,7 +320,10 @@
         let lp_token_mint = self.pda(&[b"lp_token_mint", self.pool_key.as_ref()]);
         let lp_staking = self.pda(&[b"staking", lp_token_mint.as_ref()]);
         let cortex = self.pda(&[b"cortex"]);
-        let user_profile = self.pda(&[b"user_profile", owner.as_ref()]);
+        let user_profile = self.pda(&[
+            b"user_profile",
+            swap_params.token_transfer_authority.as_ref(),
+        ]);
         let lm_staking_reward_token_vault =
             self.pda(&[b"staking_reward_token_vault", LM_STAKING.as_ref()]);
         let lp_staking_reward_token_vault =
@@ -380,7 +343,7 @@
             owner: swap_params.token_transfer_authority,
             funding_account: swap_params.source_token_account,
             receiving_account: swap_params.destination_token_account,
-            transfer_authority: owner,
+            transfer_authority: swap_params.token_transfer_authority,
             cortex,
             lm_staking: LM_STAKING,
             lp_staking,
